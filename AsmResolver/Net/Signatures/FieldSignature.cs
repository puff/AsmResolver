--- conflicted
+++ resolved
@@ -39,19 +39,14 @@
 
         public override uint GetPhysicalLength(MetadataBuffer buffer)
         {
-<<<<<<< HEAD
             return sizeof(byte) +
-                   FieldType.GetPhysicalLength() +
-                   base.GetPhysicalLength();
-=======
-            return sizeof (byte) +
-                   FieldType.GetPhysicalLength(buffer);
+                   FieldType.GetPhysicalLength(buffer) +
+                   base.GetPhysicalLength(buffer);
         }
 
         public override void Prepare(MetadataBuffer buffer)
         {
             FieldType.Prepare(buffer);
->>>>>>> ac056bc5
         }
 
         public override void Write(MetadataBuffer buffer, IBinaryStreamWriter writer)
