﻿//------------------------------------------------------------------------------
// <auto-generated>
//     This code was generated by a tool.
//
//     Changes to this file may cause incorrect behavior and will be lost if
//     the code is regenerated.
// </auto-generated>
//------------------------------------------------------------------------------

namespace AsmResolver.PE.Tests.Properties {
    using System;


    [System.CodeDom.Compiler.GeneratedCodeAttribute("System.Resources.Tools.StronglyTypedResourceBuilder", "4.0.0.0")]
    [System.Diagnostics.DebuggerNonUserCodeAttribute()]
    [System.Runtime.CompilerServices.CompilerGeneratedAttribute()]
    public class Resources {

        private static System.Resources.ResourceManager resourceMan;

        private static System.Globalization.CultureInfo resourceCulture;

        [System.Diagnostics.CodeAnalysis.SuppressMessageAttribute("Microsoft.Performance", "CA1811:AvoidUncalledPrivateCode")]
        internal Resources() {
        }

        [System.ComponentModel.EditorBrowsableAttribute(System.ComponentModel.EditorBrowsableState.Advanced)]
        public static System.Resources.ResourceManager ResourceManager {
            get {
                if (object.Equals(null, resourceMan)) {
                    System.Resources.ResourceManager temp = new System.Resources.ResourceManager("AsmResolver.PE.Tests.Properties.Resources", typeof(Resources).Assembly);
                    resourceMan = temp;
                }
                return resourceMan;
            }
        }

        [System.ComponentModel.EditorBrowsableAttribute(System.ComponentModel.EditorBrowsableState.Advanced)]
        public static System.Globalization.CultureInfo Culture {
            get {
                return resourceCulture;
            }
            set {
                resourceCulture = value;
            }
        }

        public static byte[] HelloWorld {
            get {
                object obj = ResourceManager.GetObject("HelloWorld", resourceCulture);
                return ((byte[])(obj));
            }
        }

        public static byte[] HelloWorld_X64 {
            get {
                object obj = ResourceManager.GetObject("HelloWorld_X64", resourceCulture);
                return ((byte[])(obj));
            }
        }

        public static byte[] HelloWorld_MaliciousWin32ResLoop {
            get {
                object obj = ResourceManager.GetObject("HelloWorld_MaliciousWin32ResLoop", resourceCulture);
                return ((byte[])(obj));
            }
        }

        public static byte[] HelloWorld_MaliciousWin32ResDirName {
            get {
                object obj = ResourceManager.GetObject("HelloWorld_MaliciousWin32ResDirName", resourceCulture);
                return ((byte[])(obj));
            }
        }

        public static byte[] HelloWorld_MaliciousWin32ResDirOffset {
            get {
                object obj = ResourceManager.GetObject("HelloWorld_MaliciousWin32ResDirOffset", resourceCulture);
                return ((byte[])(obj));
            }
        }

        public static byte[] HelloWorld_MaliciousWin32ResDataOffset {
            get {
                object obj = ResourceManager.GetObject("HelloWorld_MaliciousWin32ResDataOffset", resourceCulture);
                return ((byte[])(obj));
            }
        }

        public static byte[] HelloWorld_TablesStream_ExtraData {
            get {
                object obj = ResourceManager.GetObject("HelloWorld_TablesStream_ExtraData", resourceCulture);
                return ((byte[])(obj));
            }
        }

        public static byte[] HelloWorld_DoubleBlobStream {
            get {
                object obj = ResourceManager.GetObject("HelloWorld_DoubleBlobStream", resourceCulture);
                return ((byte[])(obj));
            }
        }

        public static byte[] HelloWorld_DoubleBlobStream_EnC {
            get {
                object obj = ResourceManager.GetObject("HelloWorld_DoubleBlobStream_EnC", resourceCulture);
                return ((byte[])(obj));
            }
        }

        public static byte[] HelloWorld_DoubleGuidStream {
            get {
                object obj = ResourceManager.GetObject("HelloWorld_DoubleGuidStream", resourceCulture);
                return ((byte[])(obj));
            }
        }

        public static byte[] HelloWorld_DoubleGuidStream_EnC {
            get {
                object obj = ResourceManager.GetObject("HelloWorld_DoubleGuidStream_EnC", resourceCulture);
                return ((byte[])(obj));
            }
        }

        public static byte[] HelloWorld_DoubleStringsStream {
            get {
                object obj = ResourceManager.GetObject("HelloWorld_DoubleStringsStream", resourceCulture);
                return ((byte[])(obj));
            }
        }

        public static byte[] HelloWorld_DoubleStringsStream_EnC {
            get {
                object obj = ResourceManager.GetObject("HelloWorld_DoubleStringsStream_EnC", resourceCulture);
                return ((byte[])(obj));
            }
        }

        public static byte[] HelloWorld_DoubleUserStringsStream {
            get {
                object obj = ResourceManager.GetObject("HelloWorld_DoubleUserStringsStream", resourceCulture);
                return ((byte[])(obj));
            }
        }

        public static byte[] HelloWorld_DoubleUserStringsStream_EnC {
            get {
                object obj = ResourceManager.GetObject("HelloWorld_DoubleUserStringsStream_EnC", resourceCulture);
                return ((byte[])(obj));
            }
        }

        public static byte[] HelloWorld_UPX {
            get {
                object obj = ResourceManager.GetObject("HelloWorld_UPX", resourceCulture);
                return ((byte[])(obj));
            }
        }

        public static byte[] HelloWorld_Signed {
            get {
                object obj = ResourceManager.GetObject("HelloWorld_Signed", resourceCulture);
                return ((byte[])(obj));
            }
        }

        public static byte[] HelloWorld_ReadyToRun {
            get {
                object obj = ResourceManager.GetObject("HelloWorld_ReadyToRun", resourceCulture);
                return ((byte[])(obj));
            }
        }

        public static byte[] HelloWorld_UnalignedMetadata {
            get {
                object obj = ResourceManager.GetObject("HelloWorld_UnalignedMetadata", resourceCulture);
                return ((byte[])(obj));
            }
        }

        public static byte[] HelloWorldPortablePdb {
            get {
                object obj = ResourceManager.GetObject("HelloWorldPortablePdb", resourceCulture);
                return ((byte[])(obj));
            }
        }

        public static byte[] SimpleDll {
            get {
                object obj = ResourceManager.GetObject("SimpleDll", resourceCulture);
                return ((byte[])(obj));
            }
        }

        public static byte[] SimpleDll_Exports {
            get {
                object obj = ResourceManager.GetObject("SimpleDll_Exports", resourceCulture);
                return ((byte[])(obj));
            }
        }

        public static byte[] TheAnswer_NetFx {
            get {
                object obj = ResourceManager.GetObject("TheAnswer_NetFx", resourceCulture);
                return ((byte[])(obj));
            }
        }

        public static byte[] TheAnswer_NetCore {
            get {
                object obj = ResourceManager.GetObject("TheAnswer_NetCore", resourceCulture);
                return ((byte[])(obj));
            }
        }

        public static byte[] TheAnswerPortablePdb {
            get {
                object obj = ResourceManager.GetObject("TheAnswerPortablePdb", resourceCulture);
                return ((byte[])(obj));
            }
        }

        public static byte[] SEHSamples {
            get {
                object obj = ResourceManager.GetObject("SEHSamples", resourceCulture);
                return ((byte[])(obj));
            }
        }

        public static byte[] UnmanagedExports_x64 {
            get {
                object obj = ResourceManager.GetObject("UnmanagedExports_x64", resourceCulture);
                return ((byte[])(obj));
            }
        }

        public static byte[] UnmanagedExports_x32 {
            get {
                object obj = ResourceManager.GetObject("UnmanagedExports_x32", resourceCulture);
                return ((byte[])(obj));
            }
        }

        public static byte[] TlsTest_x86 {
            get {
                object obj = ResourceManager.GetObject("TlsTest_x86", resourceCulture);
                return ((byte[])(obj));
            }
        }

        public static byte[] TlsTest_x64 {
            get {
                object obj = ResourceManager.GetObject("TlsTest_x64", resourceCulture);
                return ((byte[])(obj));
            }
        }

        public static byte[] LargeIndicesPdb {
            get {
                object obj = ResourceManager.GetObject("LargeIndicesPdb", resourceCulture);
                return ((byte[])(obj));
            }
        }

        public static byte[] ForwarderDlls_ActualDll {
            get {
                object obj = ResourceManager.GetObject("ForwarderDlls_ActualDll", resourceCulture);
                return ((byte[])(obj));
            }
        }

        public static byte[] ForwarderDlls_ProxyDll {
            get {
                object obj = ResourceManager.GetObject("ForwarderDlls_ProxyDll", resourceCulture);
                return ((byte[])(obj));
            }
        }

        public static byte[] ForwarderDlls_ForwarderTest {
            get {
                object obj = ResourceManager.GetObject("ForwarderDlls_ForwarderTest", resourceCulture);
                return ((byte[])(obj));
            }
        }

        public static byte[] FieldRvaTest {
            get {
                object obj = ResourceManager.GetObject("FieldRvaTest", resourceCulture);
                return ((byte[])(obj));
            }
        }

        public static byte[] ReadyToRunTest {
            get {
                object obj = ResourceManager.GetObject("ReadyToRunTest", resourceCulture);
                return ((byte[])(obj));
            }
        }

        public static byte[] ReadyToRunTestLoop {
            get {
                object obj = ResourceManager.GetObject("ReadyToRunTestLoop", resourceCulture);
                return ((byte[])(obj));
            }
        }

<<<<<<< HEAD
        public static byte[] MixedModeHelloWorld {
            get {
                object obj = ResourceManager.GetObject("MixedModeHelloWorld", resourceCulture);
=======
        public static byte[] HelloWorld_SchemaStream {
            get {
                object obj = ResourceManager.GetObject("HelloWorld_SchemaStream", resourceCulture);
>>>>>>> 24461bf4
                return ((byte[])(obj));
            }
        }

<<<<<<< HEAD
        public static byte[] MixedModeCallIntoNative {
            get {
                object obj = ResourceManager.GetObject("MixedModeCallIntoNative", resourceCulture);
=======
        public static byte[] HelloWorld_LowerCaseHeapsWithEnC {
            get {
                object obj = ResourceManager.GetObject("HelloWorld_LowerCaseHeapsWithEnC", resourceCulture);
>>>>>>> 24461bf4
                return ((byte[])(obj));
            }
        }

<<<<<<< HEAD
        public static byte[] NativeHelloWorldC_X86 {
            get {
                object obj = ResourceManager.GetObject("NativeHelloWorldC_X86", resourceCulture);
=======
        public static byte[] HelloWorld_LowerCaseHeapsNormalMetadata {
            get {
                object obj = ResourceManager.GetObject("HelloWorld_LowerCaseHeapsNormalMetadata", resourceCulture);
>>>>>>> 24461bf4
                return ((byte[])(obj));
            }
        }

<<<<<<< HEAD
        public static byte[] NativeHelloWorldC_X64 {
            get {
                object obj = ResourceManager.GetObject("NativeHelloWorldC_X64", resourceCulture);
                return ((byte[])(obj));
            }
        }

        public static byte[] NativeHelloWorldCpp_X86 {
            get {
                object obj = ResourceManager.GetObject("NativeHelloWorldCpp_X86", resourceCulture);
                return ((byte[])(obj));
            }
        }

        public static byte[] NativeHelloWorldCpp_X64 {
            get {
                object obj = ResourceManager.GetObject("NativeHelloWorldCpp_X64", resourceCulture);
=======
        public static byte[] HelloWorld_JTDStream {
            get {
                object obj = ResourceManager.GetObject("HelloWorld_JTDStream", resourceCulture);
>>>>>>> 24461bf4
                return ((byte[])(obj));
            }
        }
    }
}<|MERGE_RESOLUTION|>--- conflicted
+++ resolved
@@ -304,68 +304,72 @@
             }
         }
 
-<<<<<<< HEAD
         public static byte[] MixedModeHelloWorld {
             get {
                 object obj = ResourceManager.GetObject("MixedModeHelloWorld", resourceCulture);
-=======
+                return ((byte[])(obj));
+            }
+        }
+
+        public static byte[] MixedModeCallIntoNative {
+            get {
+                object obj = ResourceManager.GetObject("MixedModeCallIntoNative", resourceCulture);
+                return ((byte[])(obj));
+            }
+        }
+
+        public static byte[] NativeHelloWorldC_X86 {
+            get {
+                object obj = ResourceManager.GetObject("NativeHelloWorldC_X86", resourceCulture);
+                return ((byte[])(obj));
+            }
+        }
+
+        public static byte[] NativeHelloWorldC_X64 {
+            get {
+                object obj = ResourceManager.GetObject("NativeHelloWorldC_X64", resourceCulture);
+                return ((byte[])(obj));
+            }
+        }
+
+        public static byte[] NativeHelloWorldCpp_X86 {
+            get {
+                object obj = ResourceManager.GetObject("NativeHelloWorldCpp_X86", resourceCulture);
+                return ((byte[])(obj));
+            }
+        }
+
+        public static byte[] NativeHelloWorldCpp_X64 {
+            get {
+                object obj = ResourceManager.GetObject("NativeHelloWorldCpp_X64", resourceCulture);
+                return ((byte[])(obj));
+            }
+        }
+
         public static byte[] HelloWorld_SchemaStream {
             get {
                 object obj = ResourceManager.GetObject("HelloWorld_SchemaStream", resourceCulture);
->>>>>>> 24461bf4
-                return ((byte[])(obj));
-            }
-        }
-
-<<<<<<< HEAD
-        public static byte[] MixedModeCallIntoNative {
-            get {
-                object obj = ResourceManager.GetObject("MixedModeCallIntoNative", resourceCulture);
-=======
+                return ((byte[])(obj));
+            }
+        }
+
         public static byte[] HelloWorld_LowerCaseHeapsWithEnC {
             get {
                 object obj = ResourceManager.GetObject("HelloWorld_LowerCaseHeapsWithEnC", resourceCulture);
->>>>>>> 24461bf4
-                return ((byte[])(obj));
-            }
-        }
-
-<<<<<<< HEAD
-        public static byte[] NativeHelloWorldC_X86 {
-            get {
-                object obj = ResourceManager.GetObject("NativeHelloWorldC_X86", resourceCulture);
-=======
+                return ((byte[])(obj));
+            }
+        }
+
         public static byte[] HelloWorld_LowerCaseHeapsNormalMetadata {
             get {
                 object obj = ResourceManager.GetObject("HelloWorld_LowerCaseHeapsNormalMetadata", resourceCulture);
->>>>>>> 24461bf4
-                return ((byte[])(obj));
-            }
-        }
-
-<<<<<<< HEAD
-        public static byte[] NativeHelloWorldC_X64 {
-            get {
-                object obj = ResourceManager.GetObject("NativeHelloWorldC_X64", resourceCulture);
-                return ((byte[])(obj));
-            }
-        }
-
-        public static byte[] NativeHelloWorldCpp_X86 {
-            get {
-                object obj = ResourceManager.GetObject("NativeHelloWorldCpp_X86", resourceCulture);
-                return ((byte[])(obj));
-            }
-        }
-
-        public static byte[] NativeHelloWorldCpp_X64 {
-            get {
-                object obj = ResourceManager.GetObject("NativeHelloWorldCpp_X64", resourceCulture);
-=======
+                return ((byte[])(obj));
+            }
+        }
+
         public static byte[] HelloWorld_JTDStream {
             get {
                 object obj = ResourceManager.GetObject("HelloWorld_JTDStream", resourceCulture);
->>>>>>> 24461bf4
                 return ((byte[])(obj));
             }
         }
