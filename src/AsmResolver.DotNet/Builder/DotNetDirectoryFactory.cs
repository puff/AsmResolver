using System;
using AsmResolver.DotNet.Builder.Discovery;
using AsmResolver.DotNet.Builder.Metadata;
using AsmResolver.DotNet.Code;
using AsmResolver.DotNet.Code.Cil;
using AsmResolver.DotNet.Code.Native;
using AsmResolver.PE.DotNet;
using AsmResolver.PE.DotNet.Metadata.Blob;
using AsmResolver.PE.DotNet.Metadata.Guid;
using AsmResolver.PE.DotNet.Metadata.Strings;
using AsmResolver.PE.DotNet.Metadata.Tables;
using AsmResolver.PE.DotNet.Metadata.UserStrings;
using AsmResolver.PE.DotNet.StrongName;

namespace AsmResolver.DotNet.Builder
{
    /// <summary>
    /// Provides a default implementation for the <see cref="IDotNetDirectoryFactory"/> interface.
    /// </summary>
    public class DotNetDirectoryFactory : IDotNetDirectoryFactory
    {
        /// <summary>
        /// Creates a new instance of the <see cref="DotNetDirectoryFactory"/> claDiagnosticBag// </summary>
        public DotNetDirectoryFactory()
            : this(MetadataBuilderFlags.None)
        {
        }

        /// <summary>
        /// Creates a new instance of the <see cref="DotNetDirectoryFactory"/> class.
        /// </summary>
        /// <param name="metadataBuilderFlags">
        /// The flags defining the behaviour of the .NET metadata directory builder regarding the
        /// construction of the .NET metadata directory.
        /// </param>
        public DotNetDirectoryFactory(MetadataBuilderFlags metadataBuilderFlags)
        {
            MetadataBuilderFlags = metadataBuilderFlags;
            MethodBodySerializer = new MultiMethodBodySerializer(
                new CilMethodBodySerializer(),
                new NativeMethodBodySerializer());
        }

        /// <summary>
        /// Gets or sets the flags defining the behaviour of the .NET metadata directory builder regarding the
        /// construction of the .NET metadata directory.
        /// </summary>
        public MetadataBuilderFlags MetadataBuilderFlags
        {
            get;
            set;
        }

        /// <summary>
        /// Gets or sets the method body serializer to use for constructing method bodies.
        /// </summary>
        public IMethodBodySerializer MethodBodySerializer
        {
            get;
            set;
        }

        /// <summary>
        /// Gets or sets the strong-name private key to use for signing the module.
        /// </summary>
        public StrongNamePrivateKey StrongNamePrivateKey
        {
            get;
            set;
        }

        /// <inheritdoc />
<<<<<<< HEAD
        public virtual DotNetDirectoryBuildResult CreateDotNetDirectory(
            ModuleDefinition module, 
=======
        public virtual IDotNetDirectory CreateDotNetDirectory(
            ModuleDefinition module,
>>>>>>> 556db95d
            INativeSymbolsProvider symbolsProvider,
            DiagnosticBag diagnosticBag)
        {
            // Find all members in the module.
            var discoveryResult = DiscoverMemberDefinitionsInModule(module);

            // Creat new .NET dir buffer.
            var buffer = CreateDotNetDirectoryBuffer(module, symbolsProvider, diagnosticBag);
            buffer.DefineModule(module);

            // When specified, import existing AssemblyRef, ModuleRef, TypeRef and MemberRef prior to adding any other
            // member reference or definition, to ensure that they are assigned their original RIDs.
            ImportBasicTablesIntoTableBuffersIfSpecified(module, buffer);

            // Define all types defined in the module.
            buffer.DefineTypes(discoveryResult.Types);

            // All types defs and refs are added to the buffer at this point. We can therefore safely start adding
            // TypeSpecs if they need to be preserved:
            ImportTypeSpecsAndMemberRefsIfSpecified(module, buffer);

            // Define all members in the added types.
            buffer.DefineFields(discoveryResult.Fields);
            buffer.DefineMethods(discoveryResult.Methods);
            buffer.DefineProperties(discoveryResult.Properties);
            buffer.DefineEvents(discoveryResult.Events);
            buffer.DefineParameters(discoveryResult.Parameters);

            // Import remaining preservable tables (Type specs, method specs, signatures etc).
            // We do this before finalizing any member to ensure that they are assigned their original RIDs.
            ImportRemainingTablesIntoTableBuffersIfSpecified(module, buffer);

            // Finalize member definitions.
            buffer.FinalizeTypes();

            // If module is the manifest module, include the assembly definition.
            if (module.Assembly?.ManifestModule == module)
                buffer.DefineAssembly(module.Assembly);

            // Finalize module.
            buffer.FinalizeModule(module);

            // Delay sign when necessary.
            if (StrongNamePrivateKey is { })
                buffer.StrongNameSize = StrongNamePrivateKey.Modulus.Length;
            else if (module.Assembly?.PublicKey is { } publicKey)
                buffer.StrongNameSize = publicKey.Length - 0x20;
            else if ((module.Attributes & DotNetDirectoryFlags.StrongNameSigned) != 0)
                buffer.StrongNameSize = 0x80;

            return buffer.CreateDirectory();
        }

        private MemberDiscoveryResult DiscoverMemberDefinitionsInModule(ModuleDefinition module)
        {
            var discoveryFlags = MemberDiscoveryFlags.None;

            if ((MetadataBuilderFlags & MetadataBuilderFlags.PreserveTypeDefinitionIndices) != 0)
                discoveryFlags |= MemberDiscoveryFlags.PreserveTypeOrder;
            if ((MetadataBuilderFlags & MetadataBuilderFlags.PreserveFieldDefinitionIndices) != 0)
                discoveryFlags |= MemberDiscoveryFlags.PreserveFieldOrder;
            if ((MetadataBuilderFlags & MetadataBuilderFlags.PreserveMethodDefinitionIndices) != 0)
                discoveryFlags |= MemberDiscoveryFlags.PreserveMethodOrder;
            if ((MetadataBuilderFlags & MetadataBuilderFlags.PreserveParameterDefinitionIndices) != 0)
                discoveryFlags |= MemberDiscoveryFlags.PreserveParameterOrder;
            if ((MetadataBuilderFlags & MetadataBuilderFlags.PreservePropertyDefinitionIndices) != 0)
                discoveryFlags |= MemberDiscoveryFlags.PreservePropertyOrder;
            if ((MetadataBuilderFlags & MetadataBuilderFlags.PreserveEventDefinitionIndices) != 0)
                discoveryFlags |= MemberDiscoveryFlags.PreserveEventOrder;

            return MemberDiscoverer.DiscoverMembersInModule(module, discoveryFlags);
        }

        private DotNetDirectoryBuffer CreateDotNetDirectoryBuffer(
            ModuleDefinition module,
            INativeSymbolsProvider symbolsProvider,
            DiagnosticBag diagnosticBag)
        {
            var metadataBuffer = CreateMetadataBuffer(module);
            return new DotNetDirectoryBuffer(module, MethodBodySerializer, symbolsProvider, metadataBuffer, diagnosticBag);
        }

        private IMetadataBuffer CreateMetadataBuffer(ModuleDefinition module)
        {
            var metadataBuffer = new MetadataBuffer(module.RuntimeVersion);

            // Check if there exists a .NET directory to base off the metadata buffer on.
            var originalMetadata = module.DotNetDirectory?.Metadata;
            if (originalMetadata is null)
                return metadataBuffer;

            // Import original contents of the blob stream if specified.
            if ((MetadataBuilderFlags & MetadataBuilderFlags.PreserveBlobIndices) != 0)
            {
                var blobStream = originalMetadata.GetStream<BlobStream>();
                if (blobStream != null)
                    metadataBuffer.BlobStream.ImportStream(blobStream);
            }

            // Import original contents of the GUID stream if specified.
            if ((MetadataBuilderFlags & MetadataBuilderFlags.PreserveGuidIndices) != 0)
            {
                var guidStream = originalMetadata.GetStream<GuidStream>();
                if (guidStream != null)
                    metadataBuffer.GuidStream.ImportStream(guidStream);
            }

            // Import original contents of the strings stream if specified.
            if ((MetadataBuilderFlags & MetadataBuilderFlags.PreserveStringIndices) != 0)
            {
                var stringsStream = originalMetadata.GetStream<StringsStream>();
                if (stringsStream != null)
                    metadataBuffer.StringsStream.ImportStream(stringsStream);
            }

            // Import original contents of the strings stream if specified.
            if ((MetadataBuilderFlags & MetadataBuilderFlags.PreserveUserStringIndices) != 0)
            {
                var userStringsStream = originalMetadata.GetStream<UserStringsStream>();
                if (userStringsStream != null)
                    metadataBuffer.UserStringsStream.ImportStream(userStringsStream);
            }

            return metadataBuffer;
        }

        private void ImportBasicTablesIntoTableBuffersIfSpecified(ModuleDefinition module, DotNetDirectoryBuffer buffer)
        {
            if (module.DotNetDirectory is null)
                return;

            // NOTE: The order of this table importing is crucial.
            //
            // Assembly refs should always be imported prior to importing type refs, which should be imported before
            // any other member reference or definition, as the Get/Add methods of DotNetDirectoryBuffer try to add
            // any missing assembly and/or type references to the buffer as well. Therefore, to make sure that assembly
            // and type reference tokens are still preserved, we need to prioritize these.

            if ((MetadataBuilderFlags & MetadataBuilderFlags.PreserveAssemblyReferenceIndices) != 0)
                ImportTableIntoTableBuffers<AssemblyReference>(module, TableIndex.AssemblyRef, buffer.GetAssemblyReferenceToken);

            if ((MetadataBuilderFlags & MetadataBuilderFlags.PreserveModuleReferenceIndices) != 0)
                ImportTableIntoTableBuffers<ModuleReference>(module, TableIndex.ModuleRef, buffer.GetModuleReferenceToken);

            if ((MetadataBuilderFlags & MetadataBuilderFlags.PreserveTypeReferenceIndices) != 0)
                ImportTableIntoTableBuffers<TypeReference>(module, TableIndex.TypeRef, buffer.GetTypeReferenceToken);
        }

        private void ImportTypeSpecsAndMemberRefsIfSpecified(ModuleDefinition module, DotNetDirectoryBuffer buffer)
        {
            if ((MetadataBuilderFlags & MetadataBuilderFlags.PreserveTypeSpecificationIndices) != 0)
                ImportTableIntoTableBuffers<TypeSpecification>(module, TableIndex.TypeSpec, buffer.GetTypeSpecificationToken);

            if ((MetadataBuilderFlags & MetadataBuilderFlags.PreserveMemberReferenceIndices) != 0)
                ImportTableIntoTableBuffers<MemberReference>(module, TableIndex.MemberRef, buffer.GetMemberReferenceToken);
        }

        private void ImportRemainingTablesIntoTableBuffersIfSpecified(ModuleDefinition module, DotNetDirectoryBuffer buffer)
        {
            if (module.DotNetDirectory is null)
                return;

            if ((MetadataBuilderFlags & MetadataBuilderFlags.PreserveStandAloneSignatureIndices) != 0)
                ImportTableIntoTableBuffers<StandAloneSignature>(module, TableIndex.StandAloneSig, buffer.GetStandAloneSignatureToken);

            if ((MetadataBuilderFlags & MetadataBuilderFlags.PreserveMethodSpecificationIndices) != 0)
                ImportTableIntoTableBuffers<MethodSpecification>(module, TableIndex.MethodSpec, buffer.GetMethodSpecificationToken);
        }

        private static void ImportTableIntoTableBuffers<TMember>(ModuleDefinition module, TableIndex tableIndex,
            Func<TMember, MetadataToken> importAction)
        {
            int count = module.DotNetDirectory.Metadata
                .GetStream<TablesStream>()
                .GetTable(tableIndex)
                .Count;

            for (uint rid = 1; rid <= count; rid++)
                importAction((TMember) module.LookupMember(new MetadataToken(tableIndex, rid)));
        }
    }
}<|MERGE_RESOLUTION|>--- conflicted
+++ resolved
@@ -70,13 +70,8 @@
         }
 
         /// <inheritdoc />
-<<<<<<< HEAD
         public virtual DotNetDirectoryBuildResult CreateDotNetDirectory(
-            ModuleDefinition module, 
-=======
-        public virtual IDotNetDirectory CreateDotNetDirectory(
             ModuleDefinition module,
->>>>>>> 556db95d
             INativeSymbolsProvider symbolsProvider,
             DiagnosticBag diagnosticBag)
         {
